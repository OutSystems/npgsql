# Visual Studio Integration

Npgsql has a Visual Studio extension (VSIX) which integrates PostgreSQL access into Visual Studio. It allows connecting to PostgreSQL from within Visual Studio's Server Explorer, create an Entity Framework 6 model from an existing database, etc. The extension can be installed directly from [the Visual Studio Marketplace page](https://marketplace.visualstudio.com/vsgallery/258be600-452d-4387-9a2f-89ae10e84ae0).

<<<<<<< HEAD
=======
The VSIX doesn't automatically add Npgsql to your GAC, `App.config`, `machines.config` or any other project or system-wide resource. It only allows accessing PostgreSQL from Visual Studio itself.

>>>>>>> 079dfe80
## Visual Studio Compatibility

The VSIX extension has been tested and works on Visual Studio 2015 and 2017. It is probably compatible with versions all the way back to 2012, but these haven't been tested. Note that installing into pre-2015 versions will display a warning, although it should be safe to proceed.

## Upgrading from an older version

Note that the extension has been pretty much rewritten for Npgsql 3.2 - if you encountered installation issues with previous versions, these issues should hopefully be gone. A summary of work done for 3.2 [is available here](https://github.com/npgsql/npgsql/issues/1407). If you already have an earlier version of the VSIX (or MSI) installed, it's highly recommended that you uninstall them to avoid conflicts. 

It is no longer necessary or recommended to have Npgsql in your GAC, or to have Npgsql listed in your machines.config. Simply installing the VSIX should work just fine, and a GAC/machines.config may actually cause issues. If you previously installed Npgsql into your GAC/machines.config, it's recommended you uninstall it. If you have any entries (binding redirects, DbProviderFactory registrations) in either your `machines.config` or in your Visual Studio setup (e.g. App.config, `devenv.exe.config`), please remove them The VSIX should work on a totally clean setup.

## Features

The provider isn't feature comlete - please let us know of missing features or bugs by opening issues.

### Server Explorer

You can add a PostgreSQL database in Server Explorer, explore tables and columns, send ad-hoc queries, etc.

### Entity Framework 6

The extension supports generating a model from an existing database. To do so, install EntityFramework6.Npgsql into your project, and then make sure you have the same version of Npgsql as your extension does. A mismatch between the version installed in your project and the VSIX's may cause issues.

## Development

Development on the VSIX is currently possible only on Visual Studio 2017. Be sure to install the "Visual Studio extension development" workload.<|MERGE_RESOLUTION|>--- conflicted
+++ resolved
@@ -2,11 +2,8 @@
 
 Npgsql has a Visual Studio extension (VSIX) which integrates PostgreSQL access into Visual Studio. It allows connecting to PostgreSQL from within Visual Studio's Server Explorer, create an Entity Framework 6 model from an existing database, etc. The extension can be installed directly from [the Visual Studio Marketplace page](https://marketplace.visualstudio.com/vsgallery/258be600-452d-4387-9a2f-89ae10e84ae0).
 
-<<<<<<< HEAD
-=======
 The VSIX doesn't automatically add Npgsql to your GAC, `App.config`, `machines.config` or any other project or system-wide resource. It only allows accessing PostgreSQL from Visual Studio itself.
 
->>>>>>> 079dfe80
 ## Visual Studio Compatibility
 
 The VSIX extension has been tested and works on Visual Studio 2015 and 2017. It is probably compatible with versions all the way back to 2012, but these haven't been tested. Note that installing into pre-2015 versions will display a warning, although it should be safe to proceed.
