﻿<Project Sdk="Microsoft.NET.Sdk" ToolsVersion="15.0">

  <PropertyGroup>
<<<<<<< HEAD
    <TargetFrameworks>net46;netcoreapp2.0</TargetFrameworks>
    <TargetFrameworks Condition="'$(OS)' != 'Windows_NT' OR '$(CoreOnly)' == 'True'">netcoreapp2.0</TargetFrameworks>
=======
>>>>>>> 6a8b35a3
    <DebugType>portable</DebugType>
    <AssemblyName>Npgsql.Benchmarks</AssemblyName>
    <OutputType>Exe</OutputType>
  </PropertyGroup>

  <ItemGroup>
<<<<<<< HEAD
    <PackageReference Include="BenchmarkDotNet" Version="0.11.3" />
    <PackageReference Include="System.Data.SqlClient" Version="4.6.0" />
=======
    <PackageReference Include="BenchmarkDotNet" />
    <PackageReference Include="Microsoft.Data.SqlClient" />
>>>>>>> 6a8b35a3
  </ItemGroup>

  <ItemGroup>
    <ProjectReference Include="../../src/Npgsql/Npgsql.csproj" />
  </ItemGroup>

<<<<<<< HEAD
  <ItemGroup Condition=" '$(TargetFramework)' == 'net46' ">
    <PackageReference Include="BenchmarkDotNet.Diagnostics.Windows" Version="0.11.3" />
=======
  <ItemGroup Condition=" '$(TargetFramework)' == 'net461' ">
    <PackageReference Include="BenchmarkDotNet.Diagnostics.Windows" />
>>>>>>> 6a8b35a3
  </ItemGroup>

</Project><|MERGE_RESOLUTION|>--- conflicted
+++ resolved
@@ -1,37 +1,22 @@
 ﻿<Project Sdk="Microsoft.NET.Sdk" ToolsVersion="15.0">
 
   <PropertyGroup>
-<<<<<<< HEAD
-    <TargetFrameworks>net46;netcoreapp2.0</TargetFrameworks>
-    <TargetFrameworks Condition="'$(OS)' != 'Windows_NT' OR '$(CoreOnly)' == 'True'">netcoreapp2.0</TargetFrameworks>
-=======
->>>>>>> 6a8b35a3
     <DebugType>portable</DebugType>
     <AssemblyName>Npgsql.Benchmarks</AssemblyName>
     <OutputType>Exe</OutputType>
   </PropertyGroup>
 
   <ItemGroup>
-<<<<<<< HEAD
-    <PackageReference Include="BenchmarkDotNet" Version="0.11.3" />
-    <PackageReference Include="System.Data.SqlClient" Version="4.6.0" />
-=======
     <PackageReference Include="BenchmarkDotNet" />
     <PackageReference Include="Microsoft.Data.SqlClient" />
->>>>>>> 6a8b35a3
   </ItemGroup>
 
   <ItemGroup>
     <ProjectReference Include="../../src/Npgsql/Npgsql.csproj" />
   </ItemGroup>
 
-<<<<<<< HEAD
-  <ItemGroup Condition=" '$(TargetFramework)' == 'net46' ">
-    <PackageReference Include="BenchmarkDotNet.Diagnostics.Windows" Version="0.11.3" />
-=======
   <ItemGroup Condition=" '$(TargetFramework)' == 'net461' ">
     <PackageReference Include="BenchmarkDotNet.Diagnostics.Windows" />
->>>>>>> 6a8b35a3
   </ItemGroup>
 
 </Project>