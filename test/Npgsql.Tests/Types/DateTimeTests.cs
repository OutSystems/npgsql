--- conflicted
+++ resolved
@@ -24,7 +24,6 @@
 using System;
 using System.Collections.Generic;
 using System.Data;
-using System.Data.SqlClient;
 using System.Globalization;
 using System.Linq;
 using System.Text;
@@ -136,21 +135,9 @@
         [Test]
         public void Time()
         {
-<<<<<<< HEAD
-            var expected = new TimeSpan(0, 10, 45, 34, 500);
-
-            using (var cmd = new NpgsqlCommand("SELECT @p1, @p2", Conn))
-            {
-                cmd.Parameters.Add(new NpgsqlParameter("p1", NpgsqlDbType.Time) { Value = expected });
-                cmd.Parameters.Add(new NpgsqlParameter("p2", DbType.Time) { Value = expected });
-                using (var reader = cmd.ExecuteReader())
-                {
-                    reader.Read();
-=======
             using (var conn = OpenConnection())
             {
                 var expected = new TimeSpan(0, 10, 45, 34, 500);
->>>>>>> 9e75d8d9
 
                 using (var cmd = new NpgsqlCommand("SELECT @p1, @p2", conn))
                 {
@@ -346,44 +333,17 @@
                 if (tzOffset == TimeSpan.Zero)
                     TestUtil.IgnoreExceptOnBuildServer("Test cannot run when machine timezone is UTC");
 
-<<<<<<< HEAD
-            var dateTimeUtc = new DateTime(2015, 6, 27, 8, 45, 12, 345, DateTimeKind.Utc);
-            var dateTimeLocal = dateTimeUtc.ToLocalTime();
-            var dateTimeUnspecified = new DateTime(dateTimeUtc.Ticks, DateTimeKind.Unspecified);
-=======
                 var dateTimeUtc = new DateTime(2015, 6, 27, 8, 45, 12, 345, DateTimeKind.Utc);
                 var dateTimeLocal = dateTimeUtc.ToLocalTime();
                 var dateTimeUnspecified = new DateTime(dateTimeUtc.Ticks, DateTimeKind.Unspecified);
->>>>>>> 9e75d8d9
 
                 var nDateTimeUtc = new NpgsqlDateTime(dateTimeUtc);
                 var nDateTimeLocal = nDateTimeUtc.ToLocalTime();
                 var nDateTimeUnspecified = new NpgsqlDateTime(nDateTimeUtc.Ticks, DateTimeKind.Unspecified);
 
-<<<<<<< HEAD
-            var dateTimeOffset = new DateTimeOffset(dateTimeLocal, dateTimeLocal - dateTimeUtc);
-
-            using (var cmd = new NpgsqlCommand("SELECT @p1, @p2, @p3, @p4, @p5, @p6, @p7, @p8, @p9", Conn))
-            {
-                cmd.Parameters.AddWithValue("p1", NpgsqlDbType.TimestampTZ, dateTimeUtc);
-                cmd.Parameters.AddWithValue("p2", NpgsqlDbType.TimestampTZ, dateTimeLocal);
-                cmd.Parameters.AddWithValue("p3", NpgsqlDbType.TimestampTZ, dateTimeUnspecified);
-                cmd.Parameters.AddWithValue("p4", NpgsqlDbType.TimestampTZ, nDateTimeUtc);
-                cmd.Parameters.AddWithValue("p5", NpgsqlDbType.TimestampTZ, nDateTimeLocal);
-                cmd.Parameters.AddWithValue("p6", NpgsqlDbType.TimestampTZ, nDateTimeUnspecified);
-                cmd.Parameters.AddWithValue("p7", dateTimeUtc);
-                Assert.That(cmd.Parameters["p7"].NpgsqlDbType, Is.EqualTo(NpgsqlDbType.TimestampTZ));
-                cmd.Parameters.AddWithValue("p8", nDateTimeUtc);
-                Assert.That(cmd.Parameters["p8"].NpgsqlDbType, Is.EqualTo(NpgsqlDbType.TimestampTZ));
-                cmd.Parameters.AddWithValue("p9", dateTimeOffset);
-                Assert.That(cmd.Parameters["p9"].NpgsqlDbType, Is.EqualTo(NpgsqlDbType.TimestampTZ));
-
-                using (var reader = cmd.ExecuteReader())
-=======
                 var dateTimeOffset = new DateTimeOffset(dateTimeLocal, dateTimeLocal - dateTimeUtc);
 
                 using (var cmd = new NpgsqlCommand("SELECT @p1, @p2, @p3, @p4, @p5, @p6, @p7, @p8, @p9", conn))
->>>>>>> 9e75d8d9
                 {
                     cmd.Parameters.AddWithValue("p1", NpgsqlDbType.TimestampTZ, dateTimeUtc);
                     cmd.Parameters.AddWithValue("p2", NpgsqlDbType.TimestampTZ, dateTimeLocal);
@@ -427,10 +387,6 @@
                 Assert.AreEqual(nDateTimeUtc, new NpgsqlDateTime(nDateTimeLocal.Ticks, DateTimeKind.Unspecified).ToUniversalTime());
                 Assert.AreEqual(nDateTimeLocal, nDateTimeUnspecified.ToLocalTime());
             }
-
-            Assert.AreEqual(nDateTimeUtc, nDateTimeLocal.ToUniversalTime());
-            Assert.AreEqual(nDateTimeUtc, new NpgsqlDateTime(nDateTimeLocal.Ticks, DateTimeKind.Unspecified).ToUniversalTime());
-            Assert.AreEqual(nDateTimeLocal, nDateTimeUnspecified.ToLocalTime());
         }
 
         #endregion
@@ -440,33 +396,12 @@
         [Test]
         public void Interval()
         {
-<<<<<<< HEAD
-            var expectedNpgsqlInterval = new NpgsqlTimeSpan(1, 2, 3, 4, 5);
-            var expectedTimeSpan = new TimeSpan(1, 2, 3, 4, 5);
-
-            using (var cmd = new NpgsqlCommand("SELECT @p1, @p2, @p3", Conn))
-            {
-                var p1 = new NpgsqlParameter("p1", NpgsqlDbType.Interval);
-                var p2 = new NpgsqlParameter("p2", expectedTimeSpan);
-                var p3 = new NpgsqlParameter("p3", expectedNpgsqlInterval);
-                Assert.That(p2.NpgsqlDbType, Is.EqualTo(NpgsqlDbType.Interval));
-                Assert.That(p2.DbType, Is.EqualTo(DbType.Object));
-                Assert.That(p3.NpgsqlDbType, Is.EqualTo(NpgsqlDbType.Interval));
-                Assert.That(p3.DbType, Is.EqualTo(DbType.Object));
-                cmd.Parameters.Add(p1);
-                cmd.Parameters.Add(p2);
-                cmd.Parameters.Add(p3);
-                p1.Value = expectedNpgsqlInterval;
-
-                using (var reader = cmd.ExecuteReader())
-=======
             using (var conn = OpenConnection())
             {
                 var expectedNpgsqlInterval = new NpgsqlTimeSpan(1, 2, 3, 4, 5);
                 var expectedTimeSpan = new TimeSpan(1, 2, 3, 4, 5);
 
                 using (var cmd = new NpgsqlCommand("SELECT @p1, @p2, @p3", conn))
->>>>>>> 9e75d8d9
                 {
                     var p1 = new NpgsqlParameter("p1", NpgsqlDbType.Interval);
                     var p2 = new NpgsqlParameter("p2", expectedTimeSpan);
