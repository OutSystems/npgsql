--- conflicted
+++ resolved
@@ -1,12 +1,8 @@
 ﻿<Project Sdk="Microsoft.NET.Sdk" ToolsVersion="15.0">
 
   <PropertyGroup>
-<<<<<<< HEAD
-    <TargetFrameworks>net451;netcoreapp1.1;netcoreapp2.0</TargetFrameworks>
-=======
     <LangVersion>latest</LangVersion>
     <TargetFrameworks>net451;netcoreapp2.1</TargetFrameworks>
->>>>>>> ae62fd5a
     <DebugType>portable</DebugType>
     <AssemblyOriginatorKeyFile>../../Npgsql.snk</AssemblyOriginatorKeyFile>
     <SignAssembly>true</SignAssembly>
@@ -19,18 +15,11 @@
   </ItemGroup>
 
   <ItemGroup>
-<<<<<<< HEAD
-    <PackageReference Include="NUnit" Version="3.6.0" />
-    <PackageReference Include="NLog" Version="5.0.0-beta06" />
-    <PackageReference Include="Microsoft.NET.Test.Sdk" Version="15.0.0" />
-    <PackageReference Include="NUnit3TestAdapter" Version="3.8.0-alpha1" />
-=======
     <PackageReference Include="NUnit" Version="3.10.1" />
     <PackageReference Include="NLog" Version="4.5.4" />
     <PackageReference Include="Microsoft.CSharp" Version="4.5.0" />
     <PackageReference Include="Microsoft.NET.Test.Sdk" Version="15.7.2" />
     <PackageReference Include="NUnit3TestAdapter" Version="3.10.0" />
->>>>>>> ae62fd5a
   </ItemGroup>
 
   <ItemGroup Condition=" '$(TargetFramework)' == 'net451' ">
