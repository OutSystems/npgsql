﻿using System;
using System.Threading.Tasks;
using Newtonsoft.Json;
using Npgsql.BackendMessages;
using Npgsql.PostgresTypes;
using Npgsql.TypeHandling;

#pragma warning disable CS1591 // Missing XML comment for publicly visible type or member

namespace Npgsql.Json.NET
{
    public class JsonHandlerFactory : NpgsqlTypeHandlerFactory<string>
    {
        readonly JsonSerializerSettings _settings;

        public JsonHandlerFactory(JsonSerializerSettings? settings = null)
            => _settings = settings ?? new JsonSerializerSettings();

        public override NpgsqlTypeHandler<string> Create(PostgresType postgresType, NpgsqlConnection conn)
            => new JsonHandler(postgresType, conn, _settings);
    }

    class JsonHandler : TypeHandlers.TextHandler
    {
        readonly JsonSerializerSettings _settings;

        public JsonHandler(PostgresType postgresType, NpgsqlConnection connection, JsonSerializerSettings settings)
            : base(postgresType, connection) => _settings = settings;

        protected override async ValueTask<T> Read<T>(NpgsqlReadBuffer buf, int len, bool async, FieldDescription? fieldDescription = null)
        {
            var s = await base.Read<string>(buf, len, async, fieldDescription);
            if (typeof(T) == typeof(string))
                return (T)(object)s;
            try
            {
                return JsonConvert.DeserializeObject<T>(s, _settings);
            }
            catch (Exception e)
            {
                throw new NpgsqlSafeReadException(e);
            }
        }

        protected override int ValidateAndGetLength<T2>(T2 value, ref NpgsqlLengthCache? lengthCache, NpgsqlParameter? parameter)
            => typeof(T2) == typeof(string)
                ? base.ValidateAndGetLength(value, ref lengthCache, parameter)
                : ValidateObjectAndGetLength(value!, ref lengthCache, parameter);

        protected override Task WriteWithLength<T2>(T2 value, NpgsqlWriteBuffer buf, NpgsqlLengthCache? lengthCache, NpgsqlParameter? parameter, bool async)
            => typeof(T2) == typeof(string)
                ? base.WriteWithLength(value, buf, lengthCache, parameter, async)
                : WriteObjectWithLength(value!, buf, lengthCache, parameter, async);

        protected override int ValidateObjectAndGetLength(object value, ref NpgsqlLengthCache? lengthCache, NpgsqlParameter? parameter)
        {
            var s = value as string;
            if (s == null)
            {
                s = JsonConvert.SerializeObject(value, _settings);
                if (parameter != null)
                    parameter.ConvertedValue = s;
            }
            return base.ValidateAndGetLength(s, ref lengthCache, parameter);
        }

        protected override Task WriteObjectWithLength(object value, NpgsqlWriteBuffer buf, NpgsqlLengthCache? lengthCache, NpgsqlParameter? parameter, bool async)
        {
<<<<<<< HEAD
            if (value == null || value is DBNull)
                return base.WriteObjectWithLength(value, buf, lengthCache, parameter, async);
=======
            if (value is DBNull)
                return base.WriteObjectWithLength(DBNull.Value, buf, lengthCache, parameter, async);
>>>>>>> 6a8b35a3

            if (parameter?.ConvertedValue != null)
                value = parameter.ConvertedValue;
            var s = value as string ?? JsonConvert.SerializeObject(value, _settings);
            return base.WriteObjectWithLength(s, buf, lengthCache, parameter, async);
        }
    }
}<|MERGE_RESOLUTION|>--- conflicted
+++ resolved
@@ -66,13 +66,8 @@
 
         protected override Task WriteObjectWithLength(object value, NpgsqlWriteBuffer buf, NpgsqlLengthCache? lengthCache, NpgsqlParameter? parameter, bool async)
         {
-<<<<<<< HEAD
-            if (value == null || value is DBNull)
-                return base.WriteObjectWithLength(value, buf, lengthCache, parameter, async);
-=======
             if (value is DBNull)
                 return base.WriteObjectWithLength(DBNull.Value, buf, lengthCache, parameter, async);
->>>>>>> 6a8b35a3
 
             if (parameter?.ConvertedValue != null)
                 value = parameter.ConvertedValue;
