using System;
using System.Collections.Generic;
using System.ComponentModel;
using System.Data;
using System.Data.Common;
using System.Diagnostics;
using System.IO;
using System.Net.Security;
using System.Net.Sockets;
using System.Runtime.CompilerServices;
using System.Security.Cryptography.X509Certificates;
using System.Threading;
using System.Threading.Tasks;
using System.Transactions;
using JetBrains.Annotations;
using Npgsql.Logging;
using Npgsql.NameTranslation;
using Npgsql.TypeMapping;
using Npgsql.Util;
using NpgsqlTypes;
using IsolationLevel = System.Data.IsolationLevel;

namespace Npgsql
{
    /// <summary>
    /// This class represents a connection to a PostgreSQL server.
    /// </summary>
    // ReSharper disable once RedundantNameQualifier
    [System.ComponentModel.DesignerCategory("")]
    public sealed class NpgsqlConnection : DbConnection, ICloneable
    {
        #region Fields

        // Set this when disposed is called.
        bool _disposed;

        /// <summary>
        /// The connection string, without the password after open (unless Persist Security Info=true)
        /// </summary>
        string _userFacingConnectionString = string.Empty;

        /// <summary>
        /// The original connection string provided by the user, including the password.
        /// </summary>
        string _connectionString = string.Empty;

        internal string OriginalConnectionString => _connectionString;

        /// <summary>
        /// The connector object connected to the backend.
        /// </summary>
        internal NpgsqlConnector? Connector;

        /// <summary>
        /// The parsed connection string set by the user
        /// </summary>
        internal NpgsqlConnectionStringBuilder Settings { get; private set; } = DefaultSettings;

        static readonly NpgsqlConnectionStringBuilder DefaultSettings = new NpgsqlConnectionStringBuilder();

        ConnectorPool? _pool;

        bool _wasBroken;

        internal Transaction? EnlistedTransaction { get; set; }

        /// <summary>
        /// The global type mapper, which contains defaults used by all new connections.
        /// Modify mappings on this mapper to affect your entire application.
        /// </summary>
        public static INpgsqlTypeMapper GlobalTypeMapper => TypeMapping.GlobalTypeMapper.Instance;

        /// <summary>
        /// The connection-specific type mapper - all modifications affect this connection only,
        /// and are lost when it is closed.
        /// </summary>
        public INpgsqlTypeMapper TypeMapper => CheckReadyAndGetConnector().TypeMapper;

        ///
        /// <summary>
        /// The default TCP/IP port for PostgreSQL.
        /// </summary>
        public const int DefaultPort = 5432;

        /// <summary>
        /// Maximum value for connection timeout.
        /// </summary>
        internal const int TimeoutLimit = 1024;

        static readonly NpgsqlLogger Log = NpgsqlLogManager.CreateLogger(nameof(NpgsqlConnection));

        static bool _countersInitialized;

        static readonly StateChangeEventArgs ClosedToOpenEventArgs = new StateChangeEventArgs(ConnectionState.Closed, ConnectionState.Open);
        static readonly StateChangeEventArgs OpenToClosedEventArgs = new StateChangeEventArgs(ConnectionState.Open, ConnectionState.Closed);

        #endregion Fields

        #region Constructors / Init / Open

        /// <summary>
        /// Initializes a new instance of the
        /// <see cref="NpgsqlConnection">NpgsqlConnection</see> class.
        /// </summary>
        public NpgsqlConnection()
            => GC.SuppressFinalize(this);

        /// <summary>
        /// Initializes a new instance of <see cref="NpgsqlConnection"/> with the given connection string.
        /// </summary>
        /// <param name="connectionString">The connection used to open the PostgreSQL database.</param>
        public NpgsqlConnection(string connectionString) : this()
            => ConnectionString = connectionString;

        /// <summary>
        /// Opens a database connection with the property settings specified by the
        /// <see cref="ConnectionString">ConnectionString</see>.
        /// </summary>
        public override void Open() => Open(false, CancellationToken.None).GetAwaiter().GetResult();

        /// <summary>
        /// This is the asynchronous version of <see cref="Open()"/>.
        /// </summary>
        /// <remarks>
        /// Do not invoke other methods and properties of the <see cref="NpgsqlConnection"/> object until the returned Task is complete.
        /// </remarks>
        /// <param name="cancellationToken">The token to monitor for cancellation requests.</param>
        /// <returns>A task representing the asynchronous operation.</returns>
        public override Task OpenAsync(CancellationToken cancellationToken)
        {
            using (NoSynchronizationContextScope.Enter())
                return Open(true, cancellationToken);
        }

        void GetPoolAndSettings()
        {
            if (PoolManager.TryGetValue(_connectionString, out _pool))
            {
                Settings = _pool.Settings;  // Great, we already have a pool
                return;
            }

            // Connection string hasn't been seen before. Parse it.
            Settings = new NpgsqlConnectionStringBuilder(_connectionString);

            if (!_countersInitialized)
            {
                Counters.Initialize(Settings.UsePerfCounters);
                _countersInitialized = true;
            }

            // Maybe pooling is off
            if (!Settings.Pooling)
                return;

            // The connection string may be equivalent to one that has already been seen though (e.g. different
            // ordering). Have NpgsqlConnectionStringBuilder produce a canonical string representation
            // and recheck.
            var canonical = Settings.ConnectionString;

            if (PoolManager.TryGetValue(canonical, out _pool))
            {
                // The pool was found, but only under the canonical key - we're using a different version
                // for the first time. Map it via our own key for next time.
                _pool = PoolManager.GetOrAdd(_connectionString, _pool);
                return;
            }

            // Really unseen, need to create a new pool
            // The canonical pool is the 'base' pool so we need to set that up first. If someone beats us to it use what they put.
            // The connection string pool can either be added here or above, if it's added above we should just use that.
            var newPool = new ConnectorPool(Settings, canonical);
            _pool = PoolManager.GetOrAdd(canonical, newPool);

            if (_pool == newPool)
            {
                // If the pool we created was the one that ended up being stored we need to increment the appropriate counter.
                // Avoids a race condition where multiple threads will create a pool but only one will be stored.
                Counters.NumberOfActiveConnectionPools.Increment();
                NpgsqlEventSource.Log.PoolCreated();
            }

            _pool = PoolManager.GetOrAdd(_connectionString, _pool);
        }

        Task Open(bool async, CancellationToken cancellationToken)
        {
            // This is an optimized path for when a connection can be taken from the pool
            // with no waiting or I/O

            CheckConnectionClosed();

            Log.Trace("Opening connection...");

            if (_pool == null || Settings.Enlist || !_pool.TryAllocateFast(this, out Connector))
                return OpenLong();

            _userFacingConnectionString = _pool.UserFacingConnectionString;

            Counters.SoftConnectsPerSecond.Increment();

            // Since this pooled connector was opened, types may have been added (and ReloadTypes() called),
            // or global mappings may have changed. Bring this up to date if needed.
            var mapper = Connector.TypeMapper;
            if (mapper.ChangeCounter != TypeMapping.GlobalTypeMapper.Instance.ChangeCounter)
            {
                // We always do this synchronously which isn't amazing but not very important, because
                // it's supposed to be a pretty rare event and the whole point is to keep this method
                // non-async
                Connector.LoadDatabaseInfo(NpgsqlTimeout.Infinite, false).GetAwaiter().GetResult();
            }

            Debug.Assert(Connector.Connection != null, "Open done but connector not set on Connection");
            Log.Debug("Connection opened", Connector.Id);
            OnStateChange(new StateChangeEventArgs(ConnectionState.Closed, ConnectionState.Open));
            return Task.CompletedTask;

            async Task OpenLong()
            {
                CheckConnectionClosed();

                Log.Trace("Opening connection...");

                _wasBroken = false;

                try
                {
                    var timeout = new NpgsqlTimeout(TimeSpan.FromSeconds(ConnectionTimeout));
                    Transaction? transaction = null;

                    if (_pool == null) // Un-pooled connection (or user forgot to set connection string)
                    {
                        if (string.IsNullOrEmpty(_connectionString))
                            throw new InvalidOperationException("The ConnectionString property has not been initialized.");

                        if (!Settings.PersistSecurityInfo)
                            _userFacingConnectionString = Settings.ToStringWithoutPassword();

                        Connector = new NpgsqlConnector(this);
                        await Connector.Open(timeout, async, cancellationToken);
                        Counters.NumberOfNonPooledConnections.Increment();
                    }
                    else
                    {
                        _userFacingConnectionString = _pool.UserFacingConnectionString;

                        if (Settings.Enlist)
                        {
                            transaction = Transaction.Current;
                            if (transaction != null)
                            {
                                // First, check to see if we have a connection enlisted to this transaction which has been closed.
                                // If so, return that as an optimization rather than opening a new one and triggering escalation
                                // to a distributed transaction.
                                Connector = _pool.TryAllocateEnlistedPending(Transaction.Current);
                                if (Connector != null)
                                {
                                    Connector.Connection = this;
                                    EnlistedTransaction = transaction;
                                }
                            }

                            if (Connector == null)
                            {
                                // If Enlist is true, we skipped the fast path above, try it here first,
                                // before going to the long path.
                                // TODO: Maybe find a more elegant way to factor this code...
                                if (!_pool.TryAllocateFast(this, out Connector))
                                    Connector = await _pool.AllocateLong(this, timeout, async, cancellationToken);
                            }
                        }
                        else  // No enlist
                            Connector = await _pool.AllocateLong(this, timeout, async, cancellationToken);

                        // Since this pooled connector was opened, types may have been added (and ReloadTypes() called),
                        // or global mappings may have changed. Bring this up to date if needed.
                        mapper = Connector.TypeMapper;
                        if (mapper.ChangeCounter != TypeMapping.GlobalTypeMapper.Instance.ChangeCounter)
                            await Connector.LoadDatabaseInfo(NpgsqlTimeout.Infinite, async);
                    }

                    // We may have gotten an already enlisted pending connector above, no need to enlist in that case
                    if (transaction != null && EnlistedTransaction == null)
                        EnlistTransaction(Transaction.Current);
                }
                catch
                {
                    if (Connector != null)
                    {
                        if (_pool == null)
                            Connector.Close();
                        else
                            _pool.Release(Connector);
                        Connector = null;
                    }

                    throw;
                }
                Debug.Assert(Connector.Connection != null, "Open done but connector not set on Connection");
                Log.Debug("Connection opened", Connector.Id);
                OnStateChange(ClosedToOpenEventArgs);
            }
        }

        #endregion Open / Init

        #region Connection string management

        /// <summary>
        /// Gets or sets the string used to connect to a PostgreSQL database. See the manual for details.
        /// </summary>
        /// <value>The connection string that includes the server name,
        /// the database name, and other parameters needed to establish
        /// the initial connection. The default value is an empty string.
        /// </value>
#nullable disable
        public override string ConnectionString
#nullable restore
        {
            get => _userFacingConnectionString;
            set
            {
                CheckConnectionClosed();

                if (value == null)
                    value = string.Empty;
                _userFacingConnectionString = _connectionString = value;
                GetPoolAndSettings();
            }
        }

        /// <summary>
        /// Gets or sets the delegate used to generate a password for new database connections.
        /// </summary>
        /// <remarks>
        /// This delegate is executed when a new database connection is opened that requires a password.
        /// <see cref="NpgsqlConnectionStringBuilder.Password">Password</see> and
        /// <see cref="NpgsqlConnectionStringBuilder.Passfile">Passfile</see> connection string
        /// properties have precedence over this delegate. It will not be executed if a password is
        /// specified, or the specified or default Passfile contains a valid entry.
        /// Due to connection pooling this delegate is only executed when a new physical connection
        /// is opened, not when reusing a connection that was previously opened from the pool.
        /// </remarks>
        public ProvidePasswordCallback? ProvidePasswordCallback { get; set; }

        #endregion Connection string management

        #region Configuration settings

        /// <summary>
        /// Backend server host name.
        /// </summary>
        [Browsable(true)]
        [PublicAPI]
        public string? Host => Settings.Host;

        /// <summary>
        /// Backend server port.
        /// </summary>
        [Browsable(true)]
        [PublicAPI]
        public int Port => Settings.Port;

        /// <summary>
        /// Gets the time to wait while trying to establish a connection
        /// before terminating the attempt and generating an error.
        /// </summary>
        /// <value>The time (in seconds) to wait for a connection to open. The default value is 15 seconds.</value>
        public override int ConnectionTimeout => Settings.Timeout;

        /// <summary>
        /// Gets the time to wait while trying to execute a command
        /// before terminating the attempt and generating an error.
        /// </summary>
        /// <value>The time (in seconds) to wait for a command to complete. The default value is 20 seconds.</value>
        public int CommandTimeout => Settings.CommandTimeout;

        ///<summary>
        /// Gets the name of the current database or the database to be used after a connection is opened.
        /// </summary>
        /// <value>The name of the current database or the name of the database to be
        /// used after a connection is opened. The default value is the empty string.</value>
        public override string? Database => Settings.Database ?? Settings.Username;

        /// <summary>
        /// Gets the string identifying the database server (host and port)
        /// </summary>
        public override string DataSource => Settings.DataSourceCached;

        /// <summary>
        /// Whether to use Windows integrated security to log in.
        /// </summary>
        [PublicAPI]
        public bool IntegratedSecurity => Settings.IntegratedSecurity;

        /// <summary>
        /// User name.
        /// </summary>
        [PublicAPI]
        public string? UserName => Settings.Username;

        internal string? Password => Settings.Password;

        // The following two lines are here for backwards compatibility with the EF6 provider
        // ReSharper disable UnusedMember.Global
        internal string? EntityTemplateDatabase => Settings.EntityTemplateDatabase;
        internal string? EntityAdminDatabase => Settings.EntityAdminDatabase;
        // ReSharper restore UnusedMember.Global

        #endregion Configuration settings

        #region State management

        /// <summary>
        /// Gets the current state of the connection.
        /// </summary>
        /// <value>A bitwise combination of the <see cref="System.Data.ConnectionState">ConnectionState</see> values. The default is <b>Closed</b>.</value>
        [Browsable(false)]
        public ConnectionState FullState
        {
            get
            {
                if (Connector == null || _disposed)
                    return _wasBroken ? ConnectionState.Broken : ConnectionState.Closed;

                return Connector.State switch
                {
                    ConnectorState.Closed     => ConnectionState.Closed,
                    ConnectorState.Connecting => ConnectionState.Connecting,
                    ConnectorState.Ready      => ConnectionState.Open,
                    ConnectorState.Executing  => ConnectionState.Open | ConnectionState.Executing,
                    ConnectorState.Copy       => ConnectionState.Open | ConnectionState.Fetching,
                    ConnectorState.Fetching   => ConnectionState.Open | ConnectionState.Fetching,
                    ConnectorState.Waiting    => ConnectionState.Open | ConnectionState.Fetching,
                    ConnectorState.Broken     => ConnectionState.Broken,
                    _ => throw new InvalidOperationException($"Internal Npgsql bug: unexpected value {Connector.State} of enum {nameof(ConnectorState)}. Please file a bug.")
                };
            }
        }

        /// <summary>
        /// Gets whether the current state of the connection is Open or Closed
        /// </summary>
        /// <value>ConnectionState.Open, ConnectionState.Closed or ConnectionState.Connecting</value>
        [Browsable(false)]
        public override ConnectionState State
        {
            get
            {
                var s = FullState;
                if ((s & ConnectionState.Open) != 0)
                    return ConnectionState.Open;
                if ((s & ConnectionState.Connecting) != 0)
                    return ConnectionState.Connecting;
                return ConnectionState.Closed;
            }
        }

        #endregion State management

        #region Commands

        /// <summary>
        /// Creates and returns a <see cref="System.Data.Common.DbCommand">DbCommand</see>
        /// object associated with the <see cref="System.Data.Common.DbConnection">IDbConnection</see>.
        /// </summary>
        /// <returns>A <see cref="System.Data.Common.DbCommand">DbCommand</see> object.</returns>
        protected override DbCommand CreateDbCommand()
        {
            return CreateCommand();
        }

        /// <summary>
        /// Creates and returns a <see cref="NpgsqlCommand">NpgsqlCommand</see>
        /// object associated with the <see cref="NpgsqlConnection">NpgsqlConnection</see>.
        /// </summary>
        /// <returns>A <see cref="NpgsqlCommand">NpgsqlCommand</see> object.</returns>
        public new NpgsqlCommand CreateCommand()
        {
            CheckDisposed();
            return new NpgsqlCommand("", this);
        }

        #endregion Commands

        #region Transactions

        /// <summary>
        /// Begins a database transaction with the specified isolation level.
        /// </summary>
        /// <param name="isolationLevel">The <see cref="System.Data.IsolationLevel">isolation level</see> under which the transaction should run.</param>
        /// <returns>An <see cref="System.Data.Common.DbTransaction">DbTransaction</see>
        /// object representing the new transaction.</returns>
        /// <remarks>
        /// Currently the IsolationLevel ReadCommitted and Serializable are supported by the PostgreSQL backend.
        /// There's no support for nested transactions.
        /// </remarks>
        protected override DbTransaction BeginDbTransaction(IsolationLevel isolationLevel)
        {
            return BeginTransaction(isolationLevel);
        }

        /// <summary>
        /// Begins a database transaction.
        /// </summary>
        /// <returns>A <see cref="NpgsqlTransaction">NpgsqlTransaction</see>
        /// object representing the new transaction.</returns>
        /// <remarks>
        /// Currently there's no support for nested transactions. Transactions created by this method will have Read Committed isolation level.
        /// </remarks>
        public new NpgsqlTransaction BeginTransaction() => BeginTransaction(IsolationLevel.Unspecified);

        /// <summary>
        /// Begins a database transaction with the specified isolation level.
        /// </summary>
        /// <param name="level">The <see cref="System.Data.IsolationLevel">isolation level</see> under which the transaction should run.</param>
        /// <returns>A <see cref="NpgsqlTransaction">NpgsqlTransaction</see>
        /// object representing the new transaction.</returns>
        /// <remarks>
        /// Currently the IsolationLevel ReadCommitted and Serializable are supported by the PostgreSQL backend.
        /// There's no support for nested transactions.
        /// </remarks>
        public new NpgsqlTransaction BeginTransaction(IsolationLevel level)
        {
            if (level == IsolationLevel.Chaos)
                throw new NotSupportedException("Unsupported IsolationLevel: " + level);
            var connector = CheckReadyAndGetConnector();

            // Note that beginning a transaction doesn't actually send anything to the backend
            // (only prepends), so strictly speaking we don't have to start a user action.
            // However, we do this for consistency as if we did (for the checks and exceptions)
            using (connector.StartUserAction())
            {
                if (connector.InTransaction)
                    throw new InvalidOperationException("A transaction is already in progress; nested/concurrent transactions aren't supported.");

                connector.Transaction.Init(level);
                return connector.Transaction;
            }
        }

        /// <summary>
        /// Enlist transaction.
        /// </summary>
#nullable disable
        public override void EnlistTransaction(Transaction transaction)
#nullable restore
        {
            if (EnlistedTransaction != null)
            {
                if (EnlistedTransaction.Equals(transaction))
                    return;
                try
                {
                    if (EnlistedTransaction.TransactionInformation.Status == System.Transactions.TransactionStatus.Active)
                        throw new InvalidOperationException($"Already enlisted to transaction (localid={EnlistedTransaction.TransactionInformation.LocalIdentifier})");
                }
                catch (ObjectDisposedException)
                {
                    // The MSDTC 2nd phase is asynchronous, so we may end up checking the TransactionInformation on
                    // a disposed transaction. To be extra safe we catch that, and understand that the transaction
                    // has ended - no problem for reenlisting.
                }
            }

            var connector = CheckReadyAndGetConnector();

            EnlistedTransaction = transaction;
            if (transaction == null)
                return;

            // Until #1378 is implemented, we have no recovery, and so no need to enlist as a durable resource manager
            // (or as promotable single phase).

            // Note that even when #1378 is implemented in some way, we should check for mono and go volatile in any case -
            // distributed transactions aren't supported.

            transaction.EnlistVolatile(new VolatileResourceManager(this, transaction), EnlistmentOptions.None);
            Log.Debug($"Enlisted volatile resource manager (localid={transaction.TransactionInformation.LocalIdentifier})", connector.Id);
        }

        #endregion

        #region Close

        /// <summary>
        /// Releases the connection. If the connection is pooled, it will be returned to the pull and made available for re-use.
        /// If it is non-pooled, the physical connection will be closed.
        /// </summary>
        public override void Close() => Close(wasBroken: false, async: false);

        /// <summary>
        /// Releases the connection. If the connection is pooled, it will be returned to the pull and made available for re-use.
        /// If it is non-pooled, the physical connection will be closed.
        /// </summary>
#if !NET461 && !NETSTANDARD2_0
        public override Task CloseAsync()
#else
        public Task CloseAsync()
#endif
        {
            using (NoSynchronizationContextScope.Enter())
                return Close(wasBroken: false, async: true);
        }

        internal Task Close(bool wasBroken, bool async)
        {
            if (Connector == null)
                return Task.CompletedTask;
            var connectorId = Connector.Id;
            Log.Trace("Closing connection...", connectorId);
            _wasBroken = wasBroken;

            if (Connector.HasOngoingOperation)
                return CloseOngoingOperationAndFinish();

            FinishClose();
            return Task.CompletedTask;

            async Task CloseOngoingOperationAndFinish()
            {
                await Connector!.CloseOngoingOperations(async);

                // The connector has closed us during CloseOngoingOperations due to an underlying failure.
                if (Connector == null)
                    return;

                FinishClose();
            }

            void FinishClose()
            {
                var connector = Connector!;
                if (Settings.Pooling)
                {
                    if (EnlistedTransaction == null)
                        _pool!.Release(connector);
                    else
                    {
                        // A System.Transactions transaction is still in progress, we need to wait for it to complete.
                        // Close the connection and disconnect it from the resource manager but leave the connector
                        // in a enlisted pending list in the pool.
                        _pool!.AddPendingEnlistedConnector(connector, EnlistedTransaction);
                        connector.Connection = null;
                        EnlistedTransaction = null;
                    }
                }
                else // Non-pooled connection
                {
                    if (EnlistedTransaction == null)
                        connector.Close();
                    // If a non-pooled connection is being closed but is enlisted in an ongoing
                    // TransactionScope, simply detach the connector from the connection and leave
                    // it open. It will be closed when the TransactionScope is disposed.
                    connector.Connection = null;
                    EnlistedTransaction = null;
                }

                Log.Debug("Connection closed", connectorId);
                Connector = null;
                OnStateChange(OpenToClosedEventArgs);
            }
        }

        /// <summary>
        /// Releases all resources used by the <see cref="NpgsqlConnection">NpgsqlConnection</see>.
        /// </summary>
        /// <param name="disposing"><b>true</b> when called from Dispose();
        /// <b>false</b> when being called from the finalizer.</param>
        protected override void Dispose(bool disposing)
        {
            if (_disposed)
                return;
            if (disposing)
                Close();
            _disposed = true;
        }

#if !NET461 && !NETSTANDARD2_0
        /// <summary>
        /// Releases all resources used by the <see cref="NpgsqlConnection">NpgsqlConnection</see>.
        /// </summary>
        public override async ValueTask DisposeAsync()
        {
            if (_disposed)
                return;
            await CloseAsync();
            _disposed = true;
        }
#endif

        #endregion

        #region Notifications and Notices

        /// <summary>
        /// Fires when PostgreSQL notices are received from PostgreSQL.
        /// </summary>
        /// <remarks>
        /// PostgreSQL notices are non-critical messages generated by PostgreSQL, either as a result of a user query
        /// (e.g. as a warning or informational notice), or due to outside activity (e.g. if the database administrator
        /// initiates a "fast" database shutdown).
        ///
        /// Note that notices are very different from notifications (see the <see cref="Notification"/> event).
        /// </remarks>
<<<<<<< HEAD
        public event NoticeEventHandler Notice;
=======
        public event NoticeEventHandler? Notice;
>>>>>>> 6a8b35a3

        /// <summary>
        /// Fires when PostgreSQL notifications are received from PostgreSQL.
        /// </summary>
        /// <remarks>
        /// PostgreSQL notifications are sent when your connection has registered for notifications on a specific channel via the
        /// LISTEN command. NOTIFY can be used to generate such notifications, allowing for an inter-connection communication channel.
        ///
        /// Note that notifications are very different from notices (see the <see cref="Notice"/> event).
        /// </remarks>
<<<<<<< HEAD
        public event NotificationEventHandler Notification;
=======
        public event NotificationEventHandler? Notification;
>>>>>>> 6a8b35a3

        internal void OnNotice(PostgresNotice e)
        {
            try
            {
                Notice?.Invoke(this, new NpgsqlNoticeEventArgs(e));
            }
            catch (Exception ex)
            {
                // Block all exceptions bubbling up from the user's event handler
                Log.Error("User exception caught when emitting notice event", ex);
            }
        }

        internal void OnNotification(NpgsqlNotificationEventArgs e)
        {
            try
            {
                Notification?.Invoke(this, e);
            }
            catch (Exception ex)
            {
                // Block all exceptions bubbling up from the user's event handler
                Log.Error("User exception caught when emitting notification event", ex);
            }
        }

        #endregion Notifications and Notices

        #region SSL

        /// <summary>
        /// Returns whether SSL is being used for the connection.
        /// </summary>
        internal bool IsSecure =>  CheckConnectionOpen().IsSecure;

        /// <summary>
        /// Selects the local Secure Sockets Layer (SSL) certificate used for authentication.
        /// </summary>
        /// <remarks>
        /// See <see href="https://msdn.microsoft.com/en-us/library/system.net.security.localcertificateselectioncallback(v=vs.110).aspx"/>
        /// </remarks>
        public ProvideClientCertificatesCallback? ProvideClientCertificatesCallback { get; set; }

        /// <summary>
        /// Verifies the remote Secure Sockets Layer (SSL) certificate used for authentication.
        /// Ignored if <see cref="NpgsqlConnectionStringBuilder.TrustServerCertificate"/> is set.
        /// </summary>
        /// <remarks>
        /// See <see href="https://msdn.microsoft.com/en-us/library/system.net.security.remotecertificatevalidationcallback(v=vs.110).aspx"/>
        /// </remarks>
        public RemoteCertificateValidationCallback? UserCertificateValidationCallback { get; set; }

        #endregion SSL

        #region Backend version, capabilities, settings

        /// <summary>
        /// Version of the PostgreSQL backend.
        /// This can only be called when there is an active connection.
        /// </summary>
        [Browsable(false)]
        public Version PostgreSqlVersion => CheckConnectionOpen().DatabaseInfo.Version;

        /// <summary>
        /// PostgreSQL server version.
        /// </summary>
        public override string ServerVersion => PostgreSqlVersion.ToString();

        /// <summary>
        /// Process id of backend server.
        /// This can only be called when there is an active connection.
        /// </summary>
        [Browsable(false)]
        // ReSharper disable once InconsistentNaming
        public int ProcessID => CheckConnectionOpen().BackendProcessId;

        /// <summary>
        /// Reports whether the backend uses the newer integer timestamp representation.
        /// Note that the old floating point representation is not supported.
        /// Meant for use by type plugins (e.g. NodaTime)
        /// </summary>
        [Browsable(false)]
        [PublicAPI]
        public bool HasIntegerDateTimes => CheckConnectionOpen().DatabaseInfo.HasIntegerDateTimes;

        /// <summary>
        /// The connection's timezone as reported by PostgreSQL, in the IANA/Olson database format.
        /// </summary>
        [Browsable(false)]
        [PublicAPI]
        public string Timezone => CheckConnectionOpen().Timezone;

        /// <summary>
        /// Holds all PostgreSQL parameters received for this connection. Is updated if the values change
        /// (e.g. as a result of a SET command).
        /// </summary>
        [Browsable(false)]
        [PublicAPI]
        public IReadOnlyDictionary<string, string> PostgresParameters => CheckConnectionOpen().PostgresParameters;

        #endregion Backend version, capabilities, settings

        #region Copy

        /// <summary>
        /// Begins a binary COPY FROM STDIN operation, a high-performance data import mechanism to a PostgreSQL table.
        /// </summary>
        /// <param name="copyFromCommand">A COPY FROM STDIN SQL command</param>
        /// <returns>A <see cref="NpgsqlBinaryImporter"/> which can be used to write rows and columns</returns>
        /// <remarks>
        /// See http://www.postgresql.org/docs/current/static/sql-copy.html.
        /// </remarks>
        public NpgsqlBinaryImporter BeginBinaryImport(string copyFromCommand)
        {
            if (copyFromCommand == null)
                throw new ArgumentNullException(nameof(copyFromCommand));
            if (!copyFromCommand.TrimStart().ToUpper().StartsWith("COPY"))
                throw new ArgumentException("Must contain a COPY FROM STDIN command!", nameof(copyFromCommand));

            var connector = CheckReadyAndGetConnector();
            Log.Debug("Starting binary import", connector.Id);
            connector.StartUserAction(ConnectorState.Copy);
            try
            {
                var importer = new NpgsqlBinaryImporter(connector, copyFromCommand);
                connector.CurrentCopyOperation = importer;
                return importer;
            }
            catch
            {
                connector.EndUserAction();
                throw;
            }
        }

        /// <summary>
        /// Begins a binary COPY TO STDOUT operation, a high-performance data export mechanism from a PostgreSQL table.
        /// </summary>
        /// <param name="copyToCommand">A COPY TO STDOUT SQL command</param>
        /// <returns>A <see cref="NpgsqlBinaryExporter"/> which can be used to read rows and columns</returns>
        /// <remarks>
        /// See http://www.postgresql.org/docs/current/static/sql-copy.html.
        /// </remarks>
        public NpgsqlBinaryExporter BeginBinaryExport(string copyToCommand)
        {
            if (copyToCommand == null)
                throw new ArgumentNullException(nameof(copyToCommand));
            if (!copyToCommand.TrimStart().ToUpper().StartsWith("COPY"))
                throw new ArgumentException("Must contain a COPY TO STDOUT command!", nameof(copyToCommand));

            var connector = CheckReadyAndGetConnector();
            Log.Debug("Starting binary export", connector.Id);
            connector.StartUserAction(ConnectorState.Copy);
            try
            {
                var exporter = new NpgsqlBinaryExporter(connector, copyToCommand);
                connector.CurrentCopyOperation = exporter;
                return exporter;
            }
            catch
            {
                connector.EndUserAction();
                throw;
            }
        }

        /// <summary>
        /// Begins a textual COPY FROM STDIN operation, a data import mechanism to a PostgreSQL table.
        /// It is the user's responsibility to send the textual input according to the format specified
        /// in <paramref name="copyFromCommand"/>.
        /// </summary>
        /// <param name="copyFromCommand">A COPY FROM STDIN SQL command</param>
        /// <returns>
        /// A TextWriter that can be used to send textual data.</returns>
        /// <remarks>
        /// See http://www.postgresql.org/docs/current/static/sql-copy.html.
        /// </remarks>
        public TextWriter BeginTextImport(string copyFromCommand)
        {
            if (copyFromCommand == null)
                throw new ArgumentNullException(nameof(copyFromCommand));
            if (!copyFromCommand.TrimStart().ToUpper().StartsWith("COPY"))
                throw new ArgumentException("Must contain a COPY FROM STDIN command!", nameof(copyFromCommand));

            var connector = CheckReadyAndGetConnector();
            Log.Debug("Starting text import", connector.Id);
            connector.StartUserAction(ConnectorState.Copy);
            try
            {
                var writer = new NpgsqlCopyTextWriter(connector, new NpgsqlRawCopyStream(connector, copyFromCommand));
                connector.CurrentCopyOperation = writer;
                return writer;
            }
            catch
            {
                connector.EndUserAction();
                throw;
            }
        }

        /// <summary>
        /// Begins a textual COPY TO STDOUT operation, a data export mechanism from a PostgreSQL table.
        /// It is the user's responsibility to parse the textual input according to the format specified
        /// in <paramref name="copyToCommand"/>.
        /// </summary>
        /// <param name="copyToCommand">A COPY TO STDOUT SQL command</param>
        /// <returns>
        /// A TextReader that can be used to read textual data.</returns>
        /// <remarks>
        /// See http://www.postgresql.org/docs/current/static/sql-copy.html.
        /// </remarks>
        public TextReader BeginTextExport(string copyToCommand)
        {
            if (copyToCommand == null)
                throw new ArgumentNullException(nameof(copyToCommand));
            if (!copyToCommand.TrimStart().ToUpper().StartsWith("COPY"))
                throw new ArgumentException("Must contain a COPY TO STDOUT command!", nameof(copyToCommand));

            var connector = CheckReadyAndGetConnector();
            Log.Debug("Starting text export", connector.Id);
            connector.StartUserAction(ConnectorState.Copy);
            try
            {
                var reader = new NpgsqlCopyTextReader(connector, new NpgsqlRawCopyStream(connector, copyToCommand));
                connector.CurrentCopyOperation = reader;
                return reader;
            }
            catch
            {
                connector.EndUserAction();
                throw;
            }
        }

        /// <summary>
        /// Begins a raw binary COPY operation (TO STDOUT or FROM STDIN), a high-performance data export/import mechanism to a PostgreSQL table.
        /// Note that unlike the other COPY API methods, <see cref="BeginRawBinaryCopy"/> doesn't implement any encoding/decoding
        /// and is unsuitable for structured import/export operation. It is useful mainly for exporting a table as an opaque
        /// blob, for the purpose of importing it back later.
        /// </summary>
        /// <param name="copyCommand">A COPY TO STDOUT or COPY FROM STDIN SQL command</param>
        /// <returns>A <see cref="NpgsqlRawCopyStream"/> that can be used to read or write raw binary data.</returns>
        /// <remarks>
        /// See http://www.postgresql.org/docs/current/static/sql-copy.html.
        /// </remarks>
        public NpgsqlRawCopyStream BeginRawBinaryCopy(string copyCommand)
        {
            if (copyCommand == null)
                throw new ArgumentNullException(nameof(copyCommand));
            if (!copyCommand.TrimStart().ToUpper().StartsWith("COPY"))
                throw new ArgumentException("Must contain a COPY TO STDOUT OR COPY FROM STDIN command!", nameof(copyCommand));

            var connector = CheckReadyAndGetConnector();
            Log.Debug("Starting raw COPY operation", connector.Id);
            connector.StartUserAction(ConnectorState.Copy);
            try
            {
                var stream = new NpgsqlRawCopyStream(connector, copyCommand);
                if (!stream.IsBinary)
                {
                    // TODO: Stop the COPY operation gracefully, no breaking
                    connector.Break();
                    throw new ArgumentException("copyToCommand triggered a text transfer, only binary is allowed", nameof(copyCommand));
                }
                connector.CurrentCopyOperation = stream;
                return stream;
            }
            catch
            {
                connector.EndUserAction();
                throw;
            }
        }

        #endregion

        #region Enum mapping

        /// <summary>
        /// Maps a CLR enum to a PostgreSQL enum type for use with this connection.
        /// </summary>
        /// <remarks>
        /// CLR enum labels are mapped by name to PostgreSQL enum labels.
        /// The translation strategy can be controlled by the <paramref name="nameTranslator"/> parameter,
        /// which defaults to <see cref="NpgsqlSnakeCaseNameTranslator"/>.
        /// You can also use the <see cref="PgNameAttribute"/> on your enum fields to manually specify a PostgreSQL enum label.
        /// If there is a discrepancy between the .NET and database labels while an enum is read or written,
        /// an exception will be raised.
        ///
        /// Can only be invoked on an open connection; if the connection is closed the mapping is lost.
        ///
        /// To avoid mapping the type for each connection, use the <see cref="MapEnumGlobally{T}"/> method.
        /// </remarks>
        /// <param name="pgName">
        /// A PostgreSQL type name for the corresponding enum type in the database.
        /// If null, the name translator given in <paramref name="nameTranslator"/>will be used.
        /// </param>
        /// <param name="nameTranslator">
        /// A component which will be used to translate CLR names (e.g. SomeClass) into database names (e.g. some_class).
        /// Defaults to <see cref="NpgsqlSnakeCaseNameTranslator"/>
        /// </param>
        /// <typeparam name="TEnum">The .NET enum type to be mapped</typeparam>
        [PublicAPI]
        [Obsolete("Use NpgsqlConnection.TypeMapper.MapEnum() instead")]
        public void MapEnum<TEnum>(string? pgName = null, INpgsqlNameTranslator? nameTranslator = null)
            where TEnum : struct, Enum
            => TypeMapper.MapEnum<TEnum>(pgName, nameTranslator);

        /// <summary>
        /// Maps a CLR enum to a PostgreSQL enum type for use with all connections created from now on. Existing connections aren't affected.
        /// </summary>
        /// <remarks>
        /// CLR enum labels are mapped by name to PostgreSQL enum labels.
        /// The translation strategy can be controlled by the <paramref name="nameTranslator"/> parameter,
        /// which defaults to <see cref="NpgsqlSnakeCaseNameTranslator"/>.
        /// You can also use the <see cref="PgNameAttribute"/> on your enum fields to manually specify a PostgreSQL enum label.
        /// If there is a discrepancy between the .NET and database labels while an enum is read or written,
        /// an exception will be raised.
        ///
        /// To map the type for a specific connection, use the <see cref="MapEnum{T}"/> method.
        /// </remarks>
        /// <param name="pgName">
        /// A PostgreSQL type name for the corresponding enum type in the database.
        /// If null, the name translator given in <paramref name="nameTranslator"/>will be used.
        /// </param>
        /// <param name="nameTranslator">
        /// A component which will be used to translate CLR names (e.g. SomeClass) into database names (e.g. some_class).
        /// Defaults to <see cref="NpgsqlSnakeCaseNameTranslator"/>
        /// </param>
        /// <typeparam name="TEnum">The .NET enum type to be mapped</typeparam>
        [PublicAPI]
        [Obsolete("Use NpgsqlConnection.GlobalTypeMapper.MapEnum() instead")]
        public static void MapEnumGlobally<TEnum>(string? pgName = null, INpgsqlNameTranslator? nameTranslator = null)
            where TEnum : struct, Enum
            => GlobalTypeMapper.MapEnum<TEnum>(pgName, nameTranslator);

        /// <summary>
        /// Removes a previous global enum mapping.
        /// </summary>
        /// <param name="pgName">
        /// A PostgreSQL type name for the corresponding enum type in the database.
        /// If null, the name translator given in <paramref name="nameTranslator"/>will be used.
        /// </param>
        /// <param name="nameTranslator">
        /// A component which will be used to translate CLR names (e.g. SomeClass) into database names (e.g. some_class).
        /// Defaults to <see cref="NpgsqlSnakeCaseNameTranslator"/>
        /// </param>
        [PublicAPI]
        [Obsolete("Use NpgsqlConnection.GlobalTypeMapper.UnmapEnum() instead")]
        public static void UnmapEnumGlobally<TEnum>(string? pgName = null, INpgsqlNameTranslator? nameTranslator = null)
            where TEnum : struct, Enum
            => GlobalTypeMapper.UnmapEnum<TEnum>(pgName, nameTranslator);

        #endregion

        #region Composite registration

        /// <summary>
        /// Maps a CLR type to a PostgreSQL composite type for use with this connection.
        /// </summary>
        /// <remarks>
        /// CLR fields and properties by string to PostgreSQL enum labels.
        /// The translation strategy can be controlled by the <paramref name="nameTranslator"/> parameter,
        /// which defaults to <see cref="NpgsqlSnakeCaseNameTranslator"/>.
        /// You can also use the <see cref="PgNameAttribute"/> on your members to manually specify a PostgreSQL enum label.
        /// If there is a discrepancy between the .NET and database labels while a composite is read or written,
        /// an exception will be raised.
        ///
        /// Can only be invoked on an open connection; if the connection is closed the mapping is lost.
        ///
        /// To avoid mapping the type for each connection, use the <see cref="MapCompositeGlobally{T}"/> method.
        /// </remarks>
        /// <param name="pgName">
        /// A PostgreSQL type name for the corresponding enum type in the database.
        /// If null, the name translator given in <paramref name="nameTranslator"/>will be used.
        /// </param>
        /// <param name="nameTranslator">
        /// A component which will be used to translate CLR names (e.g. SomeClass) into database names (e.g. some_class).
        /// Defaults to <see cref="NpgsqlSnakeCaseNameTranslator"/>
        /// </param>
        /// <typeparam name="T">The .NET type to be mapped</typeparam>
        [PublicAPI]
        [Obsolete("Use NpgsqlConnection.TypeMapper.MapComposite() instead")]
        public void MapComposite<T>(string? pgName = null, INpgsqlNameTranslator? nameTranslator = null) where T : new()
            => TypeMapper.MapComposite<T>(pgName, nameTranslator);

        /// <summary>
        /// Maps a CLR type to a PostgreSQL composite type for use with all connections created from now on. Existing connections aren't affected.
        /// </summary>
        /// <remarks>
        /// CLR fields and properties by string to PostgreSQL enum labels.
        /// The translation strategy can be controlled by the <paramref name="nameTranslator"/> parameter,
        /// which defaults to <see cref="NpgsqlSnakeCaseNameTranslator"/>.
        /// You can also use the <see cref="PgNameAttribute"/> on your members to manually specify a PostgreSQL enum label.
        /// If there is a discrepancy between the .NET and database labels while a composite is read or written,
        /// an exception will be raised.
        ///
        /// To map the type for a specific connection, use the <see cref="MapEnum{T}"/> method.
        /// </remarks>
        /// <param name="pgName">
        /// A PostgreSQL type name for the corresponding enum type in the database.
        /// If null, the name translator given in <paramref name="nameTranslator"/>will be used.
        /// </param>
        /// <param name="nameTranslator">
        /// A component which will be used to translate CLR names (e.g. SomeClass) into database names (e.g. some_class).
        /// Defaults to <see cref="NpgsqlSnakeCaseNameTranslator"/>
        /// </param>
        /// <typeparam name="T">The .NET type to be mapped</typeparam>
        [PublicAPI]
        [Obsolete("Use NpgsqlConnection.GlobalTypeMapper.MapComposite() instead")]
        public static void MapCompositeGlobally<T>(string? pgName = null, INpgsqlNameTranslator? nameTranslator = null) where T : new()
            => GlobalTypeMapper.MapComposite<T>(pgName, nameTranslator);

        /// <summary>
        /// Removes a previous global enum mapping.
        /// </summary>
        /// <param name="pgName">
        /// A PostgreSQL type name for the corresponding enum type in the database.
        /// If null, the name translator given in <paramref name="nameTranslator"/>will be used.
        /// </param>
        /// <param name="nameTranslator">
        /// A component which will be used to translate CLR names (e.g. SomeClass) into database names (e.g. some_class).
        /// Defaults to <see cref="NpgsqlSnakeCaseNameTranslator"/>
        /// </param>
        [PublicAPI]
        [Obsolete("Use NpgsqlConnection.GlobalTypeMapper.UnmapComposite() instead")]
        public static void UnmapCompositeGlobally<T>(string pgName, INpgsqlNameTranslator? nameTranslator = null) where T : new()
            => GlobalTypeMapper.UnmapComposite<T>(pgName, nameTranslator);

        #endregion

        #region Wait

        /// <summary>
        /// Waits until an asynchronous PostgreSQL messages (e.g. a notification) arrives, and
        /// exits immediately. The asynchronous message is delivered via the normal events
        /// (<see cref="Notification"/>, <see cref="Notice"/>).
        /// </summary>
        /// <param name="timeout">
        /// The time-out value, in milliseconds, passed to <see cref="Socket.ReceiveTimeout"/>.
        /// The default value is 0, which indicates an infinite time-out period.
        /// Specifying -1 also indicates an infinite time-out period.
        /// </param>
        /// <returns>true if an asynchronous message was received, false if timed out.</returns>
        public bool Wait(int timeout)
        {
            if (timeout != -1 && timeout < 0)
                throw new ArgumentException("Argument must be -1, 0 or positive", nameof(timeout));

            var connector = CheckConnectionOpen();
            Log.Debug($"Starting to wait (timeout={timeout})...", connector.Id);

            return connector.Wait(timeout);
        }

        /// <summary>
        /// Waits until an asynchronous PostgreSQL messages (e.g. a notification) arrives, and
        /// exits immediately. The asynchronous message is delivered via the normal events
        /// (<see cref="Notification"/>, <see cref="Notice"/>).
        /// </summary>
        /// <param name="timeout">
        /// The time-out value is passed to <see cref="Socket.ReceiveTimeout"/>.
        /// </param>
        /// <returns>true if an asynchronous message was received, false if timed out.</returns>
        [PublicAPI]
        public bool Wait(TimeSpan timeout) => Wait((int)timeout.TotalMilliseconds);

        /// <summary>
        /// Waits until an asynchronous PostgreSQL messages (e.g. a notification) arrives, and
        /// exits immediately. The asynchronous message is delivered via the normal events
        /// (<see cref="Notification"/>, <see cref="Notice"/>).
        /// </summary>
        [PublicAPI]
        public void Wait() => Wait(0);

        /// <summary>
        /// Waits asynchronously until an asynchronous PostgreSQL messages (e.g. a notification)
        /// arrives, and exits immediately. The asynchronous message is delivered via the normal events
        /// (<see cref="Notification"/>, <see cref="Notice"/>).
        /// </summary>
        /// <param name="cancellationToken">The token to monitor for cancellation requests. The default value is <see cref="CancellationToken.None"/>.</param>
        [PublicAPI]
        public Task WaitAsync(CancellationToken cancellationToken = default)
        {
            if (cancellationToken.IsCancellationRequested)
<<<<<<< HEAD
                return PGUtil.CancelledTask;

            CheckConnectionOpen();
            Debug.Assert(Connector != null);
            Log.Debug("Starting to wait asynchronously...", Connector.Id);
=======
                return Task.FromCanceled(cancellationToken);
>>>>>>> 6a8b35a3

            var connector = CheckConnectionOpen();
            Log.Debug("Starting to wait asynchronously...", connector.Id);
            return connector.WaitAsync(cancellationToken);
        }

        #endregion

        #region State checks

        [MethodImpl(MethodImplOptions.AggressiveInlining)]
        NpgsqlConnector CheckConnectionOpen()
        {
            CheckDisposed();
            return Connector ?? throw new InvalidOperationException("Connection is not open");
        }

        [MethodImpl(MethodImplOptions.AggressiveInlining)]
        void CheckConnectionClosed()
        {
            CheckDisposed();
            if (Connector != null)
                throw new InvalidOperationException("Connection already open");
        }

        [MethodImpl(MethodImplOptions.AggressiveInlining)]
        void CheckDisposed()
        {
            if (_disposed)
                throw new ObjectDisposedException(typeof(NpgsqlConnection).Name);
        }

        [MethodImpl(MethodImplOptions.AggressiveInlining)]
        internal NpgsqlConnector CheckReadyAndGetConnector()
        {
            CheckDisposed();

            // This method gets called outside any lock, and might be in a race condition
            // with an ongoing keepalive, which may break the connector (setting the connection's
            // Connector to null). We capture the connector to the stack and return it here.
            var conn = Connector;
            if (conn == null)
                throw new InvalidOperationException("Connection is not open");
            return conn;
        }

        #endregion State checks

        #region Schema operations

        /// <summary>
        /// Returns the supported collections
        /// </summary>
        public override DataTable GetSchema()
            => GetSchema("MetaDataCollections", null);

        /// <summary>
        /// Returns the schema collection specified by the collection name.
        /// </summary>
        /// <param name="collectionName">The collection name.</param>
        /// <returns>The collection specified.</returns>
        public override DataTable GetSchema(string? collectionName) => GetSchema(collectionName, null);

        /// <summary>
        /// Returns the schema collection specified by the collection name filtered by the restrictions.
        /// </summary>
        /// <param name="collectionName">The collection name.</param>
        /// <param name="restrictions">
        /// The restriction values to filter the results.  A description of the restrictions is contained
        /// in the Restrictions collection.
        /// </param>
        /// <returns>The collection specified.</returns>
        public override DataTable GetSchema(string? collectionName, string?[]? restrictions)
            => NpgsqlSchema.GetSchema(this, collectionName, restrictions);

        #endregion Schema operations

        #region Misc

        /// <summary>
        /// Creates a closed connection with the connection string and authentication details of this message.
        /// </summary>
        object ICloneable.Clone()
        {
            CheckDisposed();
            var conn = new NpgsqlConnection(_connectionString) {
                ProvideClientCertificatesCallback = ProvideClientCertificatesCallback,
                UserCertificateValidationCallback = UserCertificateValidationCallback,
                ProvidePasswordCallback = ProvidePasswordCallback,
                _userFacingConnectionString = _userFacingConnectionString
            };
            return conn;
        }

        /// <summary>
        /// Clones this connection, replacing its connection string with the given one.
        /// This allows creating a new connection with the same security information
        /// (password, SSL callbacks) while changing other connection parameters (e.g.
        /// database or pooling)
        /// </summary>
        [PublicAPI]
        public NpgsqlConnection CloneWith(string connectionString)
        {
            CheckDisposed();
            var csb = new NpgsqlConnectionStringBuilder(connectionString);
            if (csb.Password == null && Password != null)
                csb.Password = Password;
            return new NpgsqlConnection(csb.ToString()) {
                ProvideClientCertificatesCallback = ProvideClientCertificatesCallback,
                UserCertificateValidationCallback = UserCertificateValidationCallback,
                ProvidePasswordCallback = ProvidePasswordCallback,
            };
        }

        /// <summary>
        /// This method changes the current database by disconnecting from the actual
        /// database and connecting to the specified.
        /// </summary>
        /// <param name="dbName">The name of the database to use in place of the current database.</param>
        public override void ChangeDatabase(string dbName)
        {
            if (dbName == null)
                throw new ArgumentNullException(nameof(dbName));
            if (string.IsNullOrEmpty(dbName))
                throw new ArgumentOutOfRangeException(nameof(dbName), dbName, $"Invalid database name: {dbName}");

            CheckConnectionOpen();
            Close();

            _pool = null;
            Settings = Settings.Clone();
            Settings.Database = dbName;
            ConnectionString = Settings.ToString();

            Open();
        }

        /// <summary>
        /// DB provider factory.
        /// </summary>
        protected override DbProviderFactory DbProviderFactory => NpgsqlFactory.Instance;

        /// <summary>
        /// Clear connection pool.
        /// </summary>
        public static void ClearPool(NpgsqlConnection connection) => PoolManager.Clear(connection._connectionString);

        /// <summary>
        /// Clear all connection pools.
        /// </summary>
        public static void ClearAllPools() => PoolManager.ClearAll();

        /// <summary>
        /// Unprepares all prepared statements on this connection.
        /// </summary>
        [PublicAPI]
        public void UnprepareAll()
        {
            var connector = CheckReadyAndGetConnector();
            using (connector.StartUserAction())
                connector.UnprepareAll();
        }

        /// <summary>
        /// Flushes the type cache for this connection's connection string and reloads the types for this connection only.
        /// Type changes will appear for other connections only after they are re-opened from the pool.
        /// </summary>
        public void ReloadTypes()
        {
            var conn = CheckReadyAndGetConnector();
            NpgsqlDatabaseInfo.Cache.TryRemove(_connectionString, out var _);
            conn.LoadDatabaseInfo(NpgsqlTimeout.Infinite, false).GetAwaiter().GetResult();
            // Increment the change counter on the global type mapper. This will make conn.Open() pick up the
            // new DatabaseInfo and set up a new connection type mapper
            TypeMapping.GlobalTypeMapper.Instance.RecordChange();
        }

        #endregion Misc
    }

    #region Delegates

    /// <summary>
    /// Represents a method that handles the <see cref="NpgsqlConnection.Notice"/> event.
    /// </summary>
    /// <param name="sender">The source of the event.</param>
    /// <param name="e">A <see cref="NpgsqlNoticeEventArgs"/> that contains the notice information (e.g. message, severity...).</param>
    public delegate void NoticeEventHandler(object sender, NpgsqlNoticeEventArgs e);

    /// <summary>
    /// Represents a method that handles the <see cref="NpgsqlConnection.Notification"/> event.
    /// </summary>
    /// <param name="sender">The source of the event.</param>
    /// <param name="e">A <see cref="NpgsqlNotificationEventArgs"/> that contains the notification payload.</param>
    public delegate void NotificationEventHandler(object sender, NpgsqlNotificationEventArgs e);

    /// <summary>
    /// Represents the method that allows the application to provide a certificate collection to be used for SSL client authentication
    /// </summary>
    /// <param name="certificates">A <see cref="System.Security.Cryptography.X509Certificates.X509CertificateCollection">X509CertificateCollection</see> to be filled with one or more client certificates.</param>
    public delegate void ProvideClientCertificatesCallback(X509CertificateCollection certificates);

    /// <summary>
    /// Represents the method that allows the application to provide a password at connection time in code rather than configuration
    /// </summary>
    /// <param name="host">Hostname</param>
    /// <param name="port">Port</param>
    /// <param name="database">Database Name</param>
    /// <param name="username">User</param>
    /// <returns>A valid password for connecting to the database</returns>
    public delegate string ProvidePasswordCallback(string host, int port, string database, string username);

    #endregion
}<|MERGE_RESOLUTION|>--- conflicted
+++ resolved
@@ -703,11 +703,7 @@
         ///
         /// Note that notices are very different from notifications (see the <see cref="Notification"/> event).
         /// </remarks>
-<<<<<<< HEAD
-        public event NoticeEventHandler Notice;
-=======
         public event NoticeEventHandler? Notice;
->>>>>>> 6a8b35a3
 
         /// <summary>
         /// Fires when PostgreSQL notifications are received from PostgreSQL.
@@ -718,11 +714,7 @@
         ///
         /// Note that notifications are very different from notices (see the <see cref="Notice"/> event).
         /// </remarks>
-<<<<<<< HEAD
-        public event NotificationEventHandler Notification;
-=======
         public event NotificationEventHandler? Notification;
->>>>>>> 6a8b35a3
 
         internal void OnNotice(PostgresNotice e)
         {
@@ -1209,15 +1201,7 @@
         public Task WaitAsync(CancellationToken cancellationToken = default)
         {
             if (cancellationToken.IsCancellationRequested)
-<<<<<<< HEAD
-                return PGUtil.CancelledTask;
-
-            CheckConnectionOpen();
-            Debug.Assert(Connector != null);
-            Log.Debug("Starting to wait asynchronously...", Connector.Id);
-=======
                 return Task.FromCanceled(cancellationToken);
->>>>>>> 6a8b35a3
 
             var connector = CheckConnectionOpen();
             Log.Debug("Starting to wait asynchronously...", connector.Id);
