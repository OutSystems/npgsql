--- conflicted
+++ resolved
@@ -7,10 +7,6 @@
 using System.Text;
 using System.Threading.Tasks;
 using Npgsql.BackendMessages;
-<<<<<<< HEAD
-#if !NETSTANDARD1_3
-=======
->>>>>>> ae62fd5a
 using System.Runtime.Serialization;
 
 namespace Npgsql
@@ -24,10 +20,6 @@
     /// Purely Npgsql-related issues which aren't related to the server will be raised
     /// via the standard CLR exceptions (e.g. ArgumentException).
     /// </remarks>
-<<<<<<< HEAD
-#if !NETSTANDARD1_3
-=======
->>>>>>> ae62fd5a
     [Serializable]
     public class NpgsqlException : DbException
     {
@@ -59,11 +51,7 @@
             InnerException is IOException || InnerException is SocketException;
 
         #region Serialization
-<<<<<<< HEAD
-#if !NETSTANDARD1_3
-=======
         
->>>>>>> ae62fd5a
         /// <summary>
         /// Initializes a new instance of the <see cref="NpgsqlException"/> class with serialized data.
         /// </summary>
