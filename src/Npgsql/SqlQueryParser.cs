--- conflicted
+++ resolved
@@ -271,9 +271,6 @@
                     lastChar = '\0';
                     goto NoneContinue;
                 }
-<<<<<<< HEAD
-                if (ch != ' ' && ch != '\t' && ch != '\n' && ch != '\r' && ch != '\f') {
-=======
                 case ' ':
                 case '\t':
                 case '\n':
@@ -281,7 +278,6 @@
                 case '\f':
                     continue;
                 default:
->>>>>>> 6a8b35a3
                     lastChar = '\0';
                     goto NoneContinue;
                 }
