﻿#region License
// The PostgreSQL License
//
// Copyright (C) 2016 The Npgsql Development Team
//
// Permission to use, copy, modify, and distribute this software and its
// documentation for any purpose, without fee, and without a written
// agreement is hereby granted, provided that the above copyright notice
// and this paragraph and the following two paragraphs appear in all copies.
//
// IN NO EVENT SHALL THE NPGSQL DEVELOPMENT TEAM BE LIABLE TO ANY PARTY
// FOR DIRECT, INDIRECT, SPECIAL, INCIDENTAL, OR CONSEQUENTIAL DAMAGES,
// INCLUDING LOST PROFITS, ARISING OUT OF THE USE OF THIS SOFTWARE AND ITS
// DOCUMENTATION, EVEN IF THE NPGSQL DEVELOPMENT TEAM HAS BEEN ADVISED OF
// THE POSSIBILITY OF SUCH DAMAGE.
//
// THE NPGSQL DEVELOPMENT TEAM SPECIFICALLY DISCLAIMS ANY WARRANTIES,
// INCLUDING, BUT NOT LIMITED TO, THE IMPLIED WARRANTIES OF MERCHANTABILITY
// AND FITNESS FOR A PARTICULAR PURPOSE. THE SOFTWARE PROVIDED HEREUNDER IS
// ON AN "AS IS" BASIS, AND THE NPGSQL DEVELOPMENT TEAM HAS NO OBLIGATIONS
// TO PROVIDE MAINTENANCE, SUPPORT, UPDATES, ENHANCEMENTS, OR MODIFICATIONS.
#endregion

using System;
using System.Collections.Generic;
using System.Diagnostics;
using System.Globalization;
using System.Linq;
using System.Text;
using System.Text.RegularExpressions;
using Npgsql.BackendMessages;
using NpgsqlTypes;
using System.Data;

namespace Npgsql.TypeHandlers
{
    /// <remarks>
    /// http://www.postgresql.org/docs/current/static/datatype-money.html
    /// </remarks>
    [TypeMapping("money", NpgsqlDbType.Money, dbType: DbType.Currency)]
<<<<<<< HEAD
    internal class MoneyHandler : TypeHandler<decimal>,
        ISimpleTypeReader<decimal>, ISimpleTypeWriter
=======
    internal class MoneyHandler : SimpleTypeHandler<decimal>
>>>>>>> 9e75d8d9
    {
        internal MoneyHandler(IBackendType backendType) : base(backendType) { }

        public override decimal Read(ReadBuffer buf, int len, FieldDescription fieldDescription)
        {
            return buf.ReadInt64() / 100m;
        }

        public override int ValidateAndGetLength(object value, NpgsqlParameter parameter)
        {
            decimal decimalValue;
            if (!(value is decimal))
            {
                var converted = Convert.ToDecimal(value);
                if (parameter == null)
                {
                    throw CreateConversionButNoParamException(value.GetType());
                }
                decimalValue = converted;
                parameter.ConvertedValue = converted;
            }
            else
            {
                decimalValue = (decimal)value;
            }
            if (decimalValue < -92233720368547758.08M || decimalValue > 92233720368547758.07M)
            {
                throw new OverflowException("The supplied value (" + decimalValue + ") is outside the range for a PostgreSQL money value.");
            }

            return 8;
        }

        public override void Write(object value, WriteBuffer buf, NpgsqlParameter parameter)
        {
<<<<<<< HEAD
            var v = (decimal)(parameter != null && parameter.ConvertedValue != null
                ? parameter.ConvertedValue
                : value);

            buf.WriteInt64((long)(decimal.Round(v, 2, MidpointRounding.AwayFromZero) * 100m));
=======
            var v = (decimal)(parameter?.ConvertedValue ?? value);
            buf.WriteInt64((long)(Math.Round(v, 2, MidpointRounding.AwayFromZero) * 100m));
>>>>>>> 9e75d8d9
        }
    }
}<|MERGE_RESOLUTION|>--- conflicted
+++ resolved
@@ -38,12 +38,7 @@
     /// http://www.postgresql.org/docs/current/static/datatype-money.html
     /// </remarks>
     [TypeMapping("money", NpgsqlDbType.Money, dbType: DbType.Currency)]
-<<<<<<< HEAD
-    internal class MoneyHandler : TypeHandler<decimal>,
-        ISimpleTypeReader<decimal>, ISimpleTypeWriter
-=======
     internal class MoneyHandler : SimpleTypeHandler<decimal>
->>>>>>> 9e75d8d9
     {
         internal MoneyHandler(IBackendType backendType) : base(backendType) { }
 
@@ -79,16 +74,8 @@
 
         public override void Write(object value, WriteBuffer buf, NpgsqlParameter parameter)
         {
-<<<<<<< HEAD
-            var v = (decimal)(parameter != null && parameter.ConvertedValue != null
-                ? parameter.ConvertedValue
-                : value);
-
-            buf.WriteInt64((long)(decimal.Round(v, 2, MidpointRounding.AwayFromZero) * 100m));
-=======
             var v = (decimal)(parameter?.ConvertedValue ?? value);
             buf.WriteInt64((long)(Math.Round(v, 2, MidpointRounding.AwayFromZero) * 100m));
->>>>>>> 9e75d8d9
         }
     }
 }